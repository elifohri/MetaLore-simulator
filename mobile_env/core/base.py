--- conflicted
+++ resolved
@@ -19,7 +19,7 @@
 from mobile_env.core.entities import BaseStation, UserEquipment, Sensor
 from mobile_env.core.monitoring import Monitor
 from mobile_env.core.movement import RandomWaypointMovement
-from mobile_env.core.schedules import ResourceFair
+from mobile_env.core.schedules import ResourceFair, RateFair, ProportionalFair, RoundRobin
 from mobile_env.core.util import BS_SYMBOL, SENSOR_SYMBOL, deep_dict_merge
 from mobile_env.core.utilities import BoundedLogUtility
 from mobile_env.handlers.central import MComCentralHandler
@@ -127,12 +127,12 @@
             # used simulation models:
             "arrival": NoDeparture,
             "channel": OkumuraHata,
-            "scheduler": ResourceFair,
+            "scheduler": RateFair,
             "movement": RandomWaypointMovement,
             "utility": BoundedLogUtility,
             "handler": MComCentralHandler,
             # default cell config
-            "bs": {"bw": 9e6, "freq": 2500, "tx": 30, "height": 50},
+            "bs": {"bw": 20e6, "freq": 2500, "tx": 40, "height": 50},
             # default UE config
             "ue": {
                 "velocity": 1.5,
@@ -272,18 +272,23 @@
 
     def apply_action(self, action: int, ue: UserEquipment) -> None:
         """Connect or disconnect `ue` to/from basestation `action`."""
-        # do not apply update to connections if NOOP_ACTION is selected
+        # Do not apply update to connections if NOOP_ACTION is selected
         if action == self.NOOP_ACTION or ue not in self.active:
             return
 
+        # Disconnect the UE from its current BS, if any
+        for bs in self.connections:
+            if ue in self.connections[bs]:
+                self.connections[bs].remove(ue)
+                logging.info(f"UE {ue} disconnected from BS {bs}")
+
         bs = self.stations[action - 1]
-        # disconnect to basestation if user equipment already connected
-        if ue in self.connections[bs]:
-            self.connections[bs].remove(ue)
-
-        # establish connection if user equipment not connected but reachable
-        elif self.check_connectivity(bs, ue):
+
+    # Establish connection if user equipment not connected but reachable
+        if self.check_connectivity(bs, ue):
             self.connections[bs].add(ue)
+            logging.info(f"UE {ue} connected to BS {bs}")
+            
 
     def check_connectivity(self, bs: BaseStation, ue: UserEquipment) -> bool:
         """Connection can be established if SNR exceeds threshold of UE."""
@@ -319,9 +324,6 @@
                     else:
                         # If the UE has already been detected, append the current time
                         sensor.logs[ue_id_str].append(self.current_time)
-<<<<<<< HEAD
-        # print(type(sensor.logs), sensor.logs)
-=======
 
     def generate_packet(self, ue: UserEquipment) -> None:
         # Simulate packet generation based on Bernoulli principle
@@ -340,7 +342,7 @@
                     packet = ue.data_buffer_uplink.data_queue.queue[0]
 
                     # Check data rate for the connection
-                    data_rate = self.datarates.get((bs, ue), 0)
+                    data_rate = self.datarates.get((bs, ue), 1e6)
                     if data_rate <= 0:
                         logging.warning(f"No data rate for connection with base station {bs} for device {ue}. Packet transmission aborted.")
                         continue
@@ -399,7 +401,6 @@
             if bs.data_buffer_uplink:
                 for packet in list(bs.data_buffer_uplink.data_queue.queue):
                     logging.info(f"Time step: {self.time} Base station: {bs}, Packet index: {packet.index}, Initial size: {packet.initial_size}, Remaining size: {packet.remaining_size}")
->>>>>>> f01052a3
 
     def step(self, actions: Dict[int, int]):
         assert not self.time_is_up, "step() called on terminated episode"
