from abc import abstractmethod
from typing import List

from mobile_env.core.entities import BaseStation
import numpy as np


class Scheduler:
    def __init__(self, **kwargs):
        pass

    def reset(self) -> None:
        pass

    @abstractmethod
    def share(self, bs: BaseStation, rates: List[float]) -> List[float]:
        pass


class ResourceFair(Scheduler):
    def share(self, bs: BaseStation, rates: List[float]) -> List[float]:
        return [rate / len(rates) for rate in rates]


class RateFair(Scheduler):
    def share(self, bs: BaseStation, rates: List[float]) -> List[float]:
<<<<<<< HEAD
        total_inv_rate = sum([1 / rate for rate in rates])
        return 1 / total_inv_rate


class RoundRobin(Scheduler):
    def share(self, bs: BaseStation, rates: List[float]) -> List[float]:
        candidates = np.nonzero(rates)
        scheduled = np.random.choice(candidates)
        
=======
        if all(rate == 0 for rate in rates):
            return [0.0] * len(rates)  # Avoid division by zero

        total_inv_rate = sum(1.0 / rate if rate > 0 else 0 for rate in rates)
        return [(1.0 / rate if rate > 0 else 0) / total_inv_rate for rate in rates]
    
class ProportionalFair(Scheduler):
    def __init__(self):
        self.average_rates = {}

    def share(self, bs: BaseStation, rates: List[float]) -> List[float]:
        if not rates:
            return []

        # Update the average rates
        for ue, rate in zip(bs.connected_ues, rates):
            if ue not in self.average_rates:
                self.average_rates[ue] = rate
            else:
                self.average_rates[ue] = 0.9 * self.average_rates[ue] + 0.1 * rate

        # Calculate the proportional fairness metric
        pf_metric = [rate / self.average_rates[ue] for ue, rate in zip(bs.connected_ues, rates)]
        total_pf_metric = sum(pf_metric)

        # Allocate resources proportionally
        return [(metric / total_pf_metric) * bs.total_resources for metric in pf_metric]

class RoundRobin(Scheduler):
    def __init__(self):
        self.last_served_index = -1

    def share(self, bs: BaseStation, rates: List[float]) -> List[float]:
        if not rates:
            return []

        num_ues = len(rates)
        allocation = [0] * num_ues
        resources_per_ue = bs.total_resources / num_ues

        for i in range(num_ues):
            self.last_served_index = (self.last_served_index + 1) % num_ues
            allocation[self.last_served_index] = min(resources_per_ue, rates[self.last_served_index])

        return allocation



>>>>>>> 8528cfff
<|MERGE_RESOLUTION|>--- conflicted
+++ resolved
@@ -1,86 +1,73 @@
-from abc import abstractmethod
-from typing import List
-
-from mobile_env.core.entities import BaseStation
-import numpy as np
-
-
-class Scheduler:
-    def __init__(self, **kwargs):
-        pass
-
-    def reset(self) -> None:
-        pass
-
-    @abstractmethod
-    def share(self, bs: BaseStation, rates: List[float]) -> List[float]:
-        pass
-
-
-class ResourceFair(Scheduler):
-    def share(self, bs: BaseStation, rates: List[float]) -> List[float]:
-        return [rate / len(rates) for rate in rates]
-
-
-class RateFair(Scheduler):
-    def share(self, bs: BaseStation, rates: List[float]) -> List[float]:
-<<<<<<< HEAD
-        total_inv_rate = sum([1 / rate for rate in rates])
-        return 1 / total_inv_rate
-
-
-class RoundRobin(Scheduler):
-    def share(self, bs: BaseStation, rates: List[float]) -> List[float]:
-        candidates = np.nonzero(rates)
-        scheduled = np.random.choice(candidates)
-        
-=======
-        if all(rate == 0 for rate in rates):
-            return [0.0] * len(rates)  # Avoid division by zero
-
-        total_inv_rate = sum(1.0 / rate if rate > 0 else 0 for rate in rates)
-        return [(1.0 / rate if rate > 0 else 0) / total_inv_rate for rate in rates]
-    
-class ProportionalFair(Scheduler):
-    def __init__(self):
-        self.average_rates = {}
-
-    def share(self, bs: BaseStation, rates: List[float]) -> List[float]:
-        if not rates:
-            return []
-
-        # Update the average rates
-        for ue, rate in zip(bs.connected_ues, rates):
-            if ue not in self.average_rates:
-                self.average_rates[ue] = rate
-            else:
-                self.average_rates[ue] = 0.9 * self.average_rates[ue] + 0.1 * rate
-
-        # Calculate the proportional fairness metric
-        pf_metric = [rate / self.average_rates[ue] for ue, rate in zip(bs.connected_ues, rates)]
-        total_pf_metric = sum(pf_metric)
-
-        # Allocate resources proportionally
-        return [(metric / total_pf_metric) * bs.total_resources for metric in pf_metric]
-
-class RoundRobin(Scheduler):
-    def __init__(self):
-        self.last_served_index = -1
-
-    def share(self, bs: BaseStation, rates: List[float]) -> List[float]:
-        if not rates:
-            return []
-
-        num_ues = len(rates)
-        allocation = [0] * num_ues
-        resources_per_ue = bs.total_resources / num_ues
-
-        for i in range(num_ues):
-            self.last_served_index = (self.last_served_index + 1) % num_ues
-            allocation[self.last_served_index] = min(resources_per_ue, rates[self.last_served_index])
-
-        return allocation
-
-
-
->>>>>>> 8528cfff
+from abc import abstractmethod
+from typing import List
+
+from mobile_env.core.entities import BaseStation
+import numpy as np
+
+
+class Scheduler:
+    def __init__(self, **kwargs):
+        pass
+
+    def reset(self) -> None:
+        pass
+
+    @abstractmethod
+    def share(self, bs: BaseStation, rates: List[float]) -> List[float]:
+        pass
+
+
+class ResourceFair(Scheduler):
+    def share(self, bs: BaseStation, rates: List[float]) -> List[float]:
+        return [rate / len(rates) for rate in rates]
+
+
+class RateFair(Scheduler):
+    def share(self, bs: BaseStation, rates: List[float]) -> List[float]:
+        if all(rate == 0 for rate in rates):
+            return [0.0] * len(rates)  # Avoid division by zero
+
+        total_inv_rate = sum(1.0 / rate if rate > 0 else 0 for rate in rates)
+        return [(1.0 / rate if rate > 0 else 0) / total_inv_rate for rate in rates]
+    
+class ProportionalFair(Scheduler):
+    def __init__(self):
+        self.average_rates = {}
+
+    def share(self, bs: BaseStation, rates: List[float]) -> List[float]:
+        if not rates:
+            return []
+
+        # Update the average rates
+        for ue, rate in zip(bs.connected_ues, rates):
+            if ue not in self.average_rates:
+                self.average_rates[ue] = rate
+            else:
+                self.average_rates[ue] = 0.9 * self.average_rates[ue] + 0.1 * rate
+
+        # Calculate the proportional fairness metric
+        pf_metric = [rate / self.average_rates[ue] for ue, rate in zip(bs.connected_ues, rates)]
+        total_pf_metric = sum(pf_metric)
+
+        # Allocate resources proportionally
+        return [(metric / total_pf_metric) * bs.total_resources for metric in pf_metric]
+
+class RoundRobin(Scheduler):
+    def __init__(self):
+        self.last_served_index = -1
+
+    def share(self, bs: BaseStation, rates: List[float]) -> List[float]:
+        if not rates:
+            return []
+
+        num_ues = len(rates)
+        allocation = [0] * num_ues
+        resources_per_ue = bs.total_resources / num_ues
+
+        for i in range(num_ues):
+            self.last_served_index = (self.last_served_index + 1) % num_ues
+            allocation[self.last_served_index] = min(resources_per_ue, rates[self.last_served_index])
+
+        return allocation
+
+